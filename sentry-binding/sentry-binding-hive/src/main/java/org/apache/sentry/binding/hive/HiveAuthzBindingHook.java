/*
 * Licensed to the Apache Software Foundation (ASF) under one or more
 * contributor license agreements.  See the NOTICE file distributed with
 * this work for additional information regarding copyright ownership.
 * The ASF licenses this file to You under the Apache License, Version 2.0
 * (the "License"); you may not use this file except in compliance with
 * the License.  You may obtain a copy of the License at
 *
 *      http://www.apache.org/licenses/LICENSE-2.0
 *
 * Unless required by applicable law or agreed to in writing, software
 * distributed under the License is distributed on an "AS IS" BASIS,
 * WITHOUT WARRANTIES OR CONDITIONS OF ANY KIND, either express or implied.
 * See the License for the specific language governing permissions and
 * limitations under the License.
 */
package org.apache.sentry.binding.hive;

import static org.apache.hadoop.hive.metastore.MetaStoreUtils.DEFAULT_DATABASE_NAME;

import java.io.File;
import java.io.Serializable;
import java.net.MalformedURLException;
import java.net.URI;
import java.net.URISyntaxException;
import java.net.URL;
import java.security.CodeSource;
import java.util.ArrayList;
import java.util.EnumSet;
import java.util.List;
import java.util.Set;

import org.apache.hadoop.hive.common.JavaUtils;
import org.apache.hadoop.hive.conf.HiveConf;
import org.apache.hadoop.hive.conf.HiveConf.ConfVars;
import org.apache.hadoop.hive.ql.HiveDriverFilterHook;
import org.apache.hadoop.hive.ql.HiveDriverFilterHookContext;
import org.apache.hadoop.hive.ql.HiveDriverFilterHookResult;
import org.apache.hadoop.hive.ql.HiveDriverFilterHookResultImpl;
import org.apache.hadoop.hive.ql.exec.Task;
import org.apache.hadoop.hive.ql.hooks.Entity;
import org.apache.hadoop.hive.ql.hooks.Entity.Type;
import org.apache.hadoop.hive.ql.hooks.Hook;
import org.apache.hadoop.hive.ql.hooks.ReadEntity;
import org.apache.hadoop.hive.ql.hooks.WriteEntity;
import org.apache.hadoop.hive.ql.metadata.AuthorizationException;
import org.apache.hadoop.hive.ql.metadata.Hive;
import org.apache.hadoop.hive.ql.metadata.HiveException;
import org.apache.hadoop.hive.ql.parse.ASTNode;
import org.apache.hadoop.hive.ql.parse.AbstractSemanticAnalyzerHook;
import org.apache.hadoop.hive.ql.parse.BaseSemanticAnalyzer;
import org.apache.hadoop.hive.ql.parse.HiveParser;
import org.apache.hadoop.hive.ql.parse.HiveSemanticAnalyzerHookContext;
import org.apache.hadoop.hive.ql.parse.SemanticException;
import org.apache.hadoop.hive.ql.plan.HiveOperation;
import org.apache.hadoop.hive.ql.session.SessionState;
import org.apache.sentry.binding.hive.authz.HiveAuthzBinding;
import org.apache.sentry.binding.hive.authz.HiveAuthzPrivileges;
import org.apache.sentry.binding.hive.authz.HiveAuthzPrivileges.HiveOperationScope;
import org.apache.sentry.binding.hive.authz.HiveAuthzPrivileges.HiveOperationType;
import org.apache.sentry.binding.hive.authz.HiveAuthzPrivilegesMap;
import org.apache.sentry.binding.hive.conf.HiveAuthzConf;
import org.apache.sentry.core.common.Action;
import org.apache.sentry.core.common.Subject;
import org.apache.sentry.core.common.utils.PathUtils;
import org.apache.sentry.core.model.db.AccessURI;
import org.apache.sentry.core.model.db.Database;
import org.apache.sentry.core.model.db.DBModelAction;
import org.apache.sentry.core.model.db.DBModelAuthorizable;
import org.apache.sentry.core.model.db.DBModelAuthorizable.AuthorizableType;
import org.apache.sentry.core.model.db.Table;
import org.slf4j.Logger;
import org.slf4j.LoggerFactory;

import com.google.common.annotations.VisibleForTesting;
import com.google.common.base.Splitter;
import com.google.common.collect.ImmutableList;

public class HiveAuthzBindingHook extends AbstractSemanticAnalyzerHook
implements HiveDriverFilterHook {
  private static final Logger LOG = LoggerFactory
      .getLogger(HiveAuthzBindingHook.class);
  private final HiveAuthzBinding hiveAuthzBinding;
  private final HiveAuthzConf authzConf;
  private Database currDB = Database.ALL;
  private Table currTab;
  private AccessURI udfURI;
  private AccessURI partitionURI;

  public HiveAuthzBindingHook() throws Exception {
    SessionState session = SessionState.get();
    boolean depreicatedConfigFile = false;
    if(session == null) {
      throw new IllegalStateException("Session has not been started");
    }
    HiveConf hiveConf = session.getConf();
    if(hiveConf == null) {
      throw new IllegalStateException("Session HiveConf is null");
    }
    String hiveAuthzConf = hiveConf.get(HiveAuthzConf.HIVE_SENTRY_CONF_URL);
    if(hiveAuthzConf == null || (hiveAuthzConf = hiveAuthzConf.trim()).isEmpty()) {
      hiveAuthzConf = hiveConf.get(HiveAuthzConf.HIVE_ACCESS_CONF_URL);
      depreicatedConfigFile = true;
    }

    if(hiveAuthzConf == null || (hiveAuthzConf = hiveAuthzConf.trim()).isEmpty()) {
      throw new IllegalArgumentException("Configuration key " + HiveAuthzConf.HIVE_SENTRY_CONF_URL
          + " value '" + hiveAuthzConf + "' is invalid.");
    }
    try {
      authzConf = new HiveAuthzConf(new URL(hiveAuthzConf));
    } catch (MalformedURLException e) {
      if (depreicatedConfigFile) {
        throw new IllegalArgumentException("Configuration key " + HiveAuthzConf.HIVE_ACCESS_CONF_URL
            + " specifies a malformed URL '" + hiveAuthzConf + "'", e);
      } else {
        throw new IllegalArgumentException("Configuration key " + HiveAuthzConf.HIVE_SENTRY_CONF_URL
            + " specifies a malformed URL '" + hiveAuthzConf + "'", e);
      }
    }
    hiveAuthzBinding = new HiveAuthzBinding(hiveConf, authzConf);
  }

  /**
   * Pre-analyze hook called after compilation and before semantic analysis We
   * extract things for to Database and metadata level operations which are not
   * capture in the input/output entities during semantic analysis. Ideally it
   * should be handled in Hive. We need to move most of these into hive semantic
   * analyzer and then remove it from the access hook.
   */
  @Override
  public ASTNode preAnalyze(HiveSemanticAnalyzerHookContext context, ASTNode ast)
      throws SemanticException {

    switch (ast.getToken().getType()) {
    // Hive parser doesn't capture the database name in output entity, so we store it here for now
    case HiveParser.TOK_CREATEDATABASE:
    case HiveParser.TOK_ALTERDATABASE_PROPERTIES:
    case HiveParser.TOK_DROPDATABASE:
    case HiveParser.TOK_SWITCHDATABASE:
      currDB = new Database(BaseSemanticAnalyzer.unescapeIdentifier(ast.getChild(0).getText()));
      break;
    case HiveParser.TOK_DESCDATABASE:
      currDB = new Database(BaseSemanticAnalyzer.unescapeIdentifier(ast.getChild(0).getText()));
      break;
    case HiveParser.TOK_CREATETABLE:
    case HiveParser.TOK_DROPTABLE:
    case HiveParser.TOK_ALTERTABLE_ADDCOLS:
    case HiveParser.TOK_ALTERTABLE_RENAMECOL:
    case HiveParser.TOK_ALTERTABLE_REPLACECOLS:
    case HiveParser.TOK_ALTERTABLE_RENAME:
    case HiveParser.TOK_ALTERTABLE_DROPPARTS:
    case HiveParser.TOK_ALTERTABLE_PROPERTIES:
    case HiveParser.TOK_ALTERTABLE_SERIALIZER:
    case HiveParser.TOK_CREATEVIEW:
    case HiveParser.TOK_DROPVIEW:
    case HiveParser.TOK_ALTERVIEW_ADDPARTS:
    case HiveParser.TOK_ALTERVIEW_DROPPARTS:
    case HiveParser.TOK_ALTERVIEW_PROPERTIES:
    case HiveParser.TOK_ALTERVIEW_RENAME:
      /*
       * Compiler doesn't create read/write entities for create table.
       * Hence we need extract dbname from db.tab format, if applicable
       */
      currDB = extractDatabase(ast);
      break;
    case HiveParser.TOK_ALTERTABLE_ADDPARTS:
      /*
       * Compiler doesn't create read/write entities for create table.
       * Hence we need extract dbname from db.tab format, if applicable
       */
      currDB = extractDatabase(ast);
      partitionURI = extractPartition(ast);
      break;
    case HiveParser.TOK_CREATEFUNCTION:
      String udfClassName = BaseSemanticAnalyzer.unescapeSQLString(ast.getChild(1).getText());
      try {
        CodeSource udfSrc = Class.forName(udfClassName).getProtectionDomain().getCodeSource();
        if (udfSrc == null) {
          throw new SemanticException("Could not resolve the jar for UDF class " + udfClassName);
        }
        String udfJar = udfSrc.getLocation().getPath();
        if (udfJar == null || udfJar.isEmpty()) {
          throw new SemanticException("Could not find the jar for UDF class " + udfClassName +
              "to validate privileges");
        }
        udfURI = parseURI(udfSrc.getLocation().toString(), true);
      } catch (ClassNotFoundException e) {
        throw new SemanticException("Error retrieving udf class", e);
      }
      // create/drop function is allowed with any database
      currDB = Database.ALL;
      break;
    case HiveParser.TOK_DROPFUNCTION:
      // create/drop function is allowed with any database
      currDB = Database.ALL;
      break;
    case HiveParser.TOK_SHOW_TABLESTATUS:
    case HiveParser.TOK_SHOW_CREATETABLE:
    case HiveParser.TOK_SHOWINDEXES:
    case HiveParser.TOK_SHOWPARTITIONS:
      // Find the target table for metadata operations, these are not covered in the read entities by the compiler
      currTab = new Table(BaseSemanticAnalyzer.getUnescapedName((ASTNode) ast.getChild(0)));
      currDB = getCanonicalDb();
      break;
    case HiveParser.TOK_SHOW_TBLPROPERTIES:
      currTab = new Table(BaseSemanticAnalyzer.
          getUnescapedName((ASTNode) ast.getChild(0)));
      currDB = getCanonicalDb();
      break;
    case HiveParser.TOK_LOAD:
      String dbName = BaseSemanticAnalyzer.unescapeIdentifier(ast.getChild(1).getChild(0).getChild(0).getText());
      currDB = new Database(dbName);
      break;
    default:
      currDB = getCanonicalDb();
      break;
    }
    return ast;
  }

  // Find the current database for session
  private Database getCanonicalDb() {
    return new Database(SessionState.get().getCurrentDatabase());
  }

  private Database extractDatabase(ASTNode ast) throws SemanticException {
    String tableName = BaseSemanticAnalyzer.getUnescapedName((ASTNode)ast.getChild(0));
    if (tableName.contains(".")) {
      return new Database((tableName.split("\\."))[0]);
    } else {
      return getCanonicalDb();
    }
  }
  private AccessURI extractPartition(ASTNode ast) throws SemanticException {
    if(ast.getChildCount() > 2) {
      return parseURI(BaseSemanticAnalyzer.
          unescapeSQLString(ast.getChild(2).getChild(0).getText()));
    }
    return null;
  }

  @VisibleForTesting
  protected static AccessURI parseURI(String uri) throws SemanticException {
    return parseURI(uri, false);
  }

  @VisibleForTesting
  protected static AccessURI parseURI(String uri, boolean isLocal)
      throws SemanticException {
    try {
      HiveConf conf = SessionState.get().getConf();
      String warehouseDir = conf.getVar(ConfVars.METASTOREWAREHOUSE);
      return new AccessURI(PathUtils.parseDFSURI(warehouseDir, uri, isLocal));
    } catch (Exception e) {
      throw new SemanticException("Error parsing URI " + uri + ": " +
        e.getMessage(), e);
    }
  }

  /**
   * Post analyze hook that invokes hive auth bindings
   */
  @Override
  public void postAnalyze(HiveSemanticAnalyzerHookContext context,
      List<Task<? extends Serializable>> rootTasks) throws SemanticException {

    HiveOperation stmtOperation = getCurrentHiveStmtOp();
    HiveAuthzPrivileges stmtAuthObject =
        HiveAuthzPrivilegesMap.getHiveAuthzPrivileges(stmtOperation);

    if (stmtAuthObject == null) {
      // We don't handle authorizing this statement
      return;
    }
    try {
      authorizeWithHiveBindings(context, stmtAuthObject, stmtOperation);
    } catch (AuthorizationException e) {
      executeOnFailureHooks(context, stmtOperation, e);
      String permsRequired = "";
      for (String perm : hiveAuthzBinding.getLastQueryPermissionErrors()) {
        permsRequired += perm + ";";
      }
      context.getConf().set(HiveAuthzConf.HIVE_SENTRY_AUTH_ERRORS, permsRequired);
      throw new SemanticException(HiveAuthzConf.HIVE_SENTRY_PRIVILEGE_ERROR_MESSAGE, e);
    }
    if ("true".equalsIgnoreCase(context.getConf().
        get(HiveAuthzConf.HIVE_SENTRY_MOCK_COMPILATION))) {
      throw new SemanticException(HiveAuthzConf.HIVE_SENTRY_MOCK_ERROR + " Mock query compilation aborted. Set " +
          HiveAuthzConf.HIVE_SENTRY_MOCK_COMPILATION + " to 'false' for normal query processing");
    }
    hiveAuthzBinding.set(context.getConf());
  }

  private void executeOnFailureHooks(HiveSemanticAnalyzerHookContext context,
      HiveOperation hiveOp, AuthorizationException e) {
    SentryOnFailureHookContext hookCtx = new SentryOnFailureHookContextImpl(
        context.getCommand(), context.getInputs(), context.getOutputs(),
        hiveOp, currDB, currTab, udfURI, partitionURI, context.getUserName(),
        context.getIpAddress(), e, context.getConf());
    try {
      for (Hook aofh : getHooks(HiveAuthzConf.AuthzConfVars.AUTHZ_ONFAILURE_HOOKS)) {
        ((SentryOnFailureHook)aofh).run(hookCtx);
      }
    } catch (Exception ex) {
      LOG.error("Error executing hook:", ex);
    }
  }

  /**
   * Convert the input/output entities into authorizables. generate
   * authorizables for cases like Database and metadata operations where the
   * compiler doesn't capture entities. invoke the hive binding to validate
   * permissions
   *
   * @param context
   * @param stmtAuthObject
   * @param stmtOperation
   * @throws AuthorizationException
   */
  private void authorizeWithHiveBindings(HiveSemanticAnalyzerHookContext context,
      HiveAuthzPrivileges stmtAuthObject, HiveOperation stmtOperation) throws  AuthorizationException {
    Set<ReadEntity> inputs = context.getInputs();
    Set<WriteEntity> outputs = context.getOutputs();
    List<List<DBModelAuthorizable>> inputHierarchy = new ArrayList<List<DBModelAuthorizable>>();
    List<List<DBModelAuthorizable>> outputHierarchy = new ArrayList<List<DBModelAuthorizable>>();

    if(LOG.isDebugEnabled()) {
      LOG.debug("stmtAuthObject.getOperationScope() = " + stmtAuthObject.getOperationScope());
      LOG.debug("context.getInputs() = " + context.getInputs());
      LOG.debug("context.getOutputs() = " + context.getOutputs());
    }

    switch (stmtAuthObject.getOperationScope()) {

    case SERVER :
      // validate server level privileges if applicable. Eg create UDF,register jar etc ..
      List<DBModelAuthorizable> serverHierarchy = new ArrayList<DBModelAuthorizable>();
      serverHierarchy.add(hiveAuthzBinding.getAuthServer());
      inputHierarchy.add(serverHierarchy);
      break;
    case DATABASE:
      // workaround for database scope statements (create/alter/drop db)
      List<DBModelAuthorizable> dbHierarchy = new ArrayList<DBModelAuthorizable>();
      dbHierarchy.add(hiveAuthzBinding.getAuthServer());
      dbHierarchy.add(currDB);
      inputHierarchy.add(dbHierarchy);
      outputHierarchy.add(dbHierarchy);
      // workaround for add partitions
      if(partitionURI != null) {
        inputHierarchy.add(ImmutableList.of(hiveAuthzBinding.getAuthServer(), partitionURI));
      }

      for(ReadEntity readEntity:inputs) {
      	 // If this is a UDF, then check whether its allowed to be executed
         // TODO: when we support execute privileges on UDF, this can be removed.
        if (isUDF(readEntity)) {
          if (isBuiltinUDF(readEntity)) {
            checkUDFWhiteList(readEntity.getUDF().getDisplayName());
          }
          continue;
        }
        List<DBModelAuthorizable> entityHierarchy = new ArrayList<DBModelAuthorizable>();
        entityHierarchy.add(hiveAuthzBinding.getAuthServer());
        entityHierarchy.addAll(getAuthzHierarchyFromEntity(readEntity));
        inputHierarchy.add(entityHierarchy);
      }
      break;
    case TABLE:
      for (ReadEntity readEntity: inputs) {
        // skip the tables/view that are part of expanded view definition.
        if (isChildTabForView(readEntity)) {
          continue;
        }
        // If this is a UDF, then check whether its allowed to be executed
        // TODO: when we support execute privileges on UDF, this can be removed.
        if (isUDF(readEntity)) {
          if (isBuiltinUDF(readEntity)) {
            checkUDFWhiteList(readEntity.getUDF().getDisplayName());
          }
          continue;
        }
        List<DBModelAuthorizable> entityHierarchy = new ArrayList<DBModelAuthorizable>();
        entityHierarchy.add(hiveAuthzBinding.getAuthServer());
        entityHierarchy.addAll(getAuthzHierarchyFromEntity(readEntity));
        inputHierarchy.add(entityHierarchy);
      }
      for (WriteEntity writeEntity: outputs) {
        if (filterWriteEntity(writeEntity)) {
          continue;
        }
        List<DBModelAuthorizable> entityHierarchy = new ArrayList<DBModelAuthorizable>();
        entityHierarchy.add(hiveAuthzBinding.getAuthServer());
        entityHierarchy.addAll(getAuthzHierarchyFromEntity(writeEntity));
        outputHierarchy.add(entityHierarchy);
      }
      // workaround for metadata queries.
      // Capture the table name in pre-analyze and include that in the entity list
      if (currTab != null) {
        List<DBModelAuthorizable> externalAuthorizableHierarchy = new ArrayList<DBModelAuthorizable>();
        externalAuthorizableHierarchy.add(hiveAuthzBinding.getAuthServer());
        externalAuthorizableHierarchy.add(currDB);
        externalAuthorizableHierarchy.add(currTab);
        inputHierarchy.add(externalAuthorizableHierarchy);
      }
      break;
    case CONNECT:
      /* The 'CONNECT' is an implicit privilege scope currently used for
       *  - CREATE TEMP FUNCTION
       *  - DROP TEMP FUNCTION
       *  - USE <db>
       *  It's allowed when the user has any privilege on the current database. For application
       *  backward compatibility, we allow (optional) implicit connect permission on 'default' db.
       */
      List<DBModelAuthorizable> connectHierarchy = new ArrayList<DBModelAuthorizable>();
      connectHierarchy.add(hiveAuthzBinding.getAuthServer());
      // by default allow connect access to default db
      if (DEFAULT_DATABASE_NAME.equalsIgnoreCase(currDB.getName()) &&
          "false".equalsIgnoreCase(authzConf.
              get(HiveAuthzConf.AuthzConfVars.AUTHZ_RESTRICT_DEFAULT_DB.getVar(), "false"))) {
        currDB = Database.ALL;
      }
      connectHierarchy.add(currDB);
      connectHierarchy.add(Table.ALL);

      inputHierarchy.add(connectHierarchy);
      // check if this is a create temp function and we need to validate URI
      if (udfURI != null) {
        List<DBModelAuthorizable> udfUriHierarchy = new ArrayList<DBModelAuthorizable>();
        udfUriHierarchy.add(hiveAuthzBinding.getAuthServer());
        udfUriHierarchy.add(udfURI);
        inputHierarchy.add(udfUriHierarchy);
      }

      outputHierarchy.add(connectHierarchy);
      break;

    default:
      throw new AuthorizationException("Unknown operation scope type " +
          stmtAuthObject.getOperationScope().toString());
    }

    // validate permission
    hiveAuthzBinding.authorize(stmtOperation, stmtAuthObject, getCurrentSubject(context),
        inputHierarchy, outputHierarchy);

    hiveAuthzBinding.set(context.getConf());
  }

  private boolean isUDF(ReadEntity readEntity) {
    return readEntity.getType().equals(Type.UDF);
  }

  private boolean isBuiltinUDF(ReadEntity readEntity) {
    return readEntity.getType().equals(Type.UDF) &&
        readEntity.getUDF().isNative();

  }

  private void checkUDFWhiteList(String queryUDF) throws AuthorizationException {
    String whiteList = authzConf.get(HiveAuthzConf.AuthzConfVars.AUTHZ_UDF_WHITELIST.getVar());
    if (whiteList == null) {
      return;
    }
    for (String hiveUDF : Splitter.on(",").omitEmptyStrings().trimResults().split(whiteList)) {
      if (queryUDF.equalsIgnoreCase(hiveUDF)) {
        return; // found the given UDF in whitelist
      }
    }
    throw new AuthorizationException("The UDF " + queryUDF + " is not found in the list of allowed UDFs");
  }

  private HiveOperation getCurrentHiveStmtOp() {
    SessionState sessState = SessionState.get();
    if (sessState == null) {
      // TODO: Warn
      return null;
    }
    return sessState.getHiveOperation();
  }

  private Subject getCurrentSubject(HiveSemanticAnalyzerHookContext context) {
    // Extract the username from the hook context
    return new Subject(context.getUserName());
  }

  // Build the hierarchy of authorizable object for the given entity type.
  private List<DBModelAuthorizable> getAuthzHierarchyFromEntity(Entity entity) {
    List<DBModelAuthorizable> objectHierarchy = new ArrayList<DBModelAuthorizable>();
    switch (entity.getType()) {
    case TABLE:
      objectHierarchy.add(new Database(entity.getTable().getDbName()));
      objectHierarchy.add(new Table(entity.getTable().getTableName()));
      break;
    case PARTITION:
      objectHierarchy.add(new Database(entity.getPartition().getTable().getDbName()));
      objectHierarchy.add(new Table(entity.getPartition().getTable().getTableName()));
      break;
    case DFS_DIR:
    case LOCAL_DIR:
      try {
        objectHierarchy.add(parseURI(entity.toString()));
      } catch (Exception e) {
        throw new AuthorizationException("Failed to get File URI", e);
      }
      break;
    default:
      throw new UnsupportedOperationException("Unsupported entity type " +
          entity.getType().name());
    }
    return objectHierarchy;
  }

  // Check if this write entity needs to skipped
  private boolean filterWriteEntity(WriteEntity writeEntity)
      throws AuthorizationException {
    // skip URI validation for session scratch file URIs
    try {
      if (writeEntity.getTyp().equals(Type.DFS_DIR)
          || writeEntity.getTyp().equals(Type.LOCAL_DIR)) {
        HiveConf conf = SessionState.get().getConf();
        String warehouseDir = conf.getVar(ConfVars.METASTOREWAREHOUSE);
        URI scratchURI = new URI(PathUtils.parseDFSURI(warehouseDir,
          conf.getVar(HiveConf.ConfVars.SCRATCHDIR)));
        URI requestURI = new URI(PathUtils.parseDFSURI(warehouseDir,
          writeEntity.getLocation().getPath()));
<<<<<<< HEAD
        LOG.debug("scratchURI = " + scratchURI + ", requestURI = " + requestURI);
=======
>>>>>>> a4819f5b
        if (PathUtils.impliesURI(scratchURI, requestURI)) {
          return true;
        }
        URI localScratchURI = new URI(PathUtils.parseLocalURI(conf.getVar(HiveConf.ConfVars.LOCALSCRATCHDIR)));
        URI localRequestURI = new URI(PathUtils.parseLocalURI(writeEntity.getLocation().getPath()));
<<<<<<< HEAD
        LOG.debug("localScratchURI = " + localScratchURI + ", localRequestURI = " + localRequestURI);
=======
>>>>>>> a4819f5b
        if (PathUtils.impliesURI(localScratchURI, localRequestURI)) {
          return true;
        }
      }
    } catch (Exception e) {
      throw new AuthorizationException("Failed to extract uri details", e);
    }
    return false;
  }

  private List<String> filterShowTables(List<String> queryResult,
      HiveOperation operation, String userName, String dbName)
          throws SemanticException {
    List<String> filteredResult = new ArrayList<String>();
    Subject subject = new Subject(userName);
    HiveAuthzPrivileges tableMetaDataPrivilege = new HiveAuthzPrivileges.AuthzPrivilegeBuilder().
        addInputObjectPriviledge(AuthorizableType.Table, EnumSet.of(DBModelAction.SELECT, DBModelAction.INSERT)).
        setOperationScope(HiveOperationScope.TABLE).
        setOperationType(HiveOperationType.INFO).
        build();

    for (String tableName : queryResult) {
      // if user has privileges on table, add to filtered list, else discard
      Table table = new Table(tableName);
      Database database;
      database = new Database(dbName);

      List<List<DBModelAuthorizable>> inputHierarchy = new ArrayList<List<DBModelAuthorizable>>();
      List<List<DBModelAuthorizable>> outputHierarchy = new ArrayList<List<DBModelAuthorizable>>();
      List<DBModelAuthorizable> externalAuthorizableHierarchy = new ArrayList<DBModelAuthorizable>();
      externalAuthorizableHierarchy.add(hiveAuthzBinding.getAuthServer());
      externalAuthorizableHierarchy.add(database);
      externalAuthorizableHierarchy.add(table);
      inputHierarchy.add(externalAuthorizableHierarchy);

      try {
        hiveAuthzBinding.authorize(operation, tableMetaDataPrivilege, subject,
            inputHierarchy, outputHierarchy);
        filteredResult.add(table.getName());
      } catch (AuthorizationException e) {
        // squash the exception, user doesn't have privileges, so the table is
        // not added to
        // filtered list.
        ;
      }
    }
    return filteredResult;
  }

  private List<String> filterShowDatabases(List<String> queryResult,
      HiveOperation operation, String userName) throws SemanticException {
    List<String> filteredResult = new ArrayList<String>();
    Subject subject = new Subject(userName);
    HiveAuthzPrivileges anyPrivilege = new HiveAuthzPrivileges.AuthzPrivilegeBuilder().
        addInputObjectPriviledge(AuthorizableType.Table, EnumSet.of(DBModelAction.SELECT, DBModelAction.INSERT)).
        addInputObjectPriviledge(AuthorizableType.URI, EnumSet.of(DBModelAction.SELECT)).
        setOperationScope(HiveOperationScope.CONNECT).
        setOperationType(HiveOperationType.QUERY).
        build();

    for (String dbName:queryResult) {
      // if user has privileges on database, add to filtered list, else discard
      Database database = null;

      // if default is not restricted, continue
      if (DEFAULT_DATABASE_NAME.equalsIgnoreCase(dbName) &&
          "false".equalsIgnoreCase(authzConf.
              get(HiveAuthzConf.AuthzConfVars.AUTHZ_RESTRICT_DEFAULT_DB.getVar(), "false"))) {
        filteredResult.add(DEFAULT_DATABASE_NAME);
        continue;
      }

      database = new Database(dbName);

      List<List<DBModelAuthorizable>> inputHierarchy = new ArrayList<List<DBModelAuthorizable>>();
      List<List<DBModelAuthorizable>> outputHierarchy = new ArrayList<List<DBModelAuthorizable>>();
      List<DBModelAuthorizable> externalAuthorizableHierarchy = new ArrayList<DBModelAuthorizable>();
      externalAuthorizableHierarchy.add(hiveAuthzBinding.getAuthServer());
      externalAuthorizableHierarchy.add(database);
      externalAuthorizableHierarchy.add(Table.ALL);
      inputHierarchy.add(externalAuthorizableHierarchy);

      try {
        hiveAuthzBinding.authorize(operation, anyPrivilege, subject,
            inputHierarchy, outputHierarchy);
        filteredResult.add(database.getName());
      } catch (AuthorizationException e) {
        // squash the exception, user doesn't have privileges, so the table is
        // not added to
        // filtered list.
        ;
      }
    }

    return filteredResult;
  }

  @Override
  public HiveDriverFilterHookResult postDriverFetch( HiveDriverFilterHookContext hookContext)
      throws Exception {
    HiveDriverFilterHookResult hookResult = new HiveDriverFilterHookResultImpl();
    HiveOperation hiveOperation = hookContext.getHiveOperation();
    List<String> queryResult = new ArrayList<String>();
    queryResult = hookContext.getResult();
    List<String> filteredResult = null;
    String userName = hookContext.getUserName();
    String operationName = hiveOperation.getOperationName();

    if ("SHOWTABLES".equalsIgnoreCase(operationName)) {
      filteredResult = filterShowTables(queryResult, hiveOperation, userName,
          hookContext.getDbName());
    } else if ("SHOWDATABASES".equalsIgnoreCase(operationName)) {
      filteredResult = filterShowDatabases(queryResult, hiveOperation, userName);
    }

    hookResult.setHiveOperation(hiveOperation);
    hookResult.setResult(filteredResult);
    hookResult.setUserName(userName);
    hookResult.setConf(hookContext.getConf());


    return hookResult;
  }

  /**
   * Check if the given read entity is a table that has parents of type Table
   * Hive compiler performs a query rewrite by replacing view with its definition. In the process, tt captures both
   * the original view and the tables/view that it selects from .
   * The access authorization is only interested in the top level views and not the underlying tables.
   * @param readEntity
   * @return
   */
  private boolean isChildTabForView(ReadEntity readEntity) {
    // If this is a table added for view, then we need to skip that
    if (!readEntity.getType().equals(Type.TABLE)) {
      return false;
    }
    if ((readEntity.getParents() != null) && (readEntity.getParents().size() > 0)) {
      for (ReadEntity parentEntity : readEntity.getParents()) {
        if (!parentEntity.getType().equals(Type.TABLE)) {
          return false;
        }
      }
      return true;
    } else {
      return false;
    }
  }

  /**
   * Returns a set of hooks specified in a configuration variable.
   *
   * See getHooks(HiveAuthzConf.AuthzConfVars hookConfVar, Class<T> clazz)
   * @param hookConfVar
   * @return
   * @throws Exception
   */
  private List<Hook> getHooks(HiveAuthzConf.AuthzConfVars hookConfVar) throws Exception {
    return getHooks(hookConfVar, Hook.class);
  }

  /**
   * Returns the hooks specified in a configuration variable.  The hooks are returned in a list in
   * the order they were specified in the configuration variable.
   *
   * @param hookConfVar The configuration variable specifying a comma separated list of the hook
   *                    class names.
   * @param clazz       The super type of the hooks.
   * @return            A list of the hooks cast as the type specified in clazz, in the order
   *                    they are listed in the value of hookConfVar
   * @throws Exception
   */
  private <T extends Hook> List<T> getHooks(HiveAuthzConf.AuthzConfVars hookConfVar, Class<T> clazz)
      throws Exception {

    List<T> hooks = new ArrayList<T>();
    String csHooks = authzConf.get(hookConfVar.getVar(), "");
    if (csHooks == null) {
      return hooks;
    }

    csHooks = csHooks.trim();
    if (csHooks.equals("")) {
      return hooks;
    }

    String[] hookClasses = csHooks.split(",");

    for (String hookClass : hookClasses) {
      try {
        T hook =
            (T) Class.forName(hookClass.trim(), true, JavaUtils.getClassLoader()).newInstance();
        hooks.add(hook);
      } catch (ClassNotFoundException e) {
        LOG.error(hookConfVar.getVar() + " Class not found:" + e.getMessage());
        throw e;
      }
    }

    return hooks;
  }
}<|MERGE_RESOLUTION|>--- conflicted
+++ resolved
@@ -524,19 +524,13 @@
           conf.getVar(HiveConf.ConfVars.SCRATCHDIR)));
         URI requestURI = new URI(PathUtils.parseDFSURI(warehouseDir,
           writeEntity.getLocation().getPath()));
-<<<<<<< HEAD
         LOG.debug("scratchURI = " + scratchURI + ", requestURI = " + requestURI);
-=======
->>>>>>> a4819f5b
         if (PathUtils.impliesURI(scratchURI, requestURI)) {
           return true;
         }
         URI localScratchURI = new URI(PathUtils.parseLocalURI(conf.getVar(HiveConf.ConfVars.LOCALSCRATCHDIR)));
         URI localRequestURI = new URI(PathUtils.parseLocalURI(writeEntity.getLocation().getPath()));
-<<<<<<< HEAD
         LOG.debug("localScratchURI = " + localScratchURI + ", localRequestURI = " + localRequestURI);
-=======
->>>>>>> a4819f5b
         if (PathUtils.impliesURI(localScratchURI, localRequestURI)) {
           return true;
         }
